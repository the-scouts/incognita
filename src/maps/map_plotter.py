--- conflicted
+++ resolved
@@ -44,11 +44,7 @@
         self.score_col_label: str = None
         self.code_name: str = None
         self.CODE_COL: str = None
-<<<<<<< HEAD
-        self.map_data: pd.DataFrame = None
-=======
         self.map_data: pd.DataFrame = pd.DataFrame()
->>>>>>> e356c998
 
         self.geo_data = None
 
