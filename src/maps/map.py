--- conflicted
+++ resolved
@@ -87,28 +87,20 @@
         # check that sections dataframe has data
         if sections.empty:
             return
-
-<<<<<<< HEAD
+        
         # Sort sections dataframe
         sections = sections.sort_values("Object_ID").reset_index(drop=True)
 
-        if not self.map_plotter.layers.get(layer):
-            self.map_plotter.add_layer(layer, cluster_markers)
-=======
         if not self._map_plotter.layers.get(layer["name"]):
             layer = dict(name="Sections", markers_clustered=False) if layer is None else layer
             self._map_plotter.add_layer(layer["name"], layer["markers_clustered"])
->>>>>>> e356c998
+
 
         # Sets the map so that it opens in the right area
         valid_points = sections.loc[sections[ScoutCensus.column_labels["VALID_POSTCODE"]] == 1]
-<<<<<<< HEAD
-        self.map_plotter.set_bounds([[valid_points["lat"].min(), valid_points["long"].min()], [valid_points["lat"].max(), valid_points["long"].max()]])
-=======
 
         # Sets the map so it opens in the right area
         self._map_plotter.set_bounds([[valid_points["lat"].min(), valid_points["long"].min()], [valid_points["lat"].max(), valid_points["long"].max()]])
->>>>>>> e356c998
 
         # IDs for finding sections
         district_sections_group_code = -1
@@ -149,7 +141,6 @@
                 sections["marker_colour"] = colour
 
             # Areas outside the region_of_colour have markers coloured grey
-<<<<<<< HEAD
             if self.region_of_colour:
                 sections.loc[~sections[self.region_of_colour["column"]].isin(self.region_of_colour["value_list"]), "marker_colour"] = "gray"
 
@@ -228,15 +219,7 @@
 
             # Fixes physical size of popup
             popup = folium.Popup(html, max_width=2650)
-            self.map_plotter.add_marker(lat, long, popup, marker_colour, layer)
-=======
-            if self._region_of_colour:
-                if colocated_sections.iloc[0][self._region_of_colour["column"]] not in self._region_of_colour["value_list"]:
-                    marker_colour = "gray"
-
-            self.logger.debug(f"Placing {marker_colour} marker at {lat},{long}")
             self._map_plotter.add_marker(lat, long, popup, marker_colour, layer)
->>>>>>> e356c998
 
     def add_sections_to_map(self, scout_data_object: ScoutData, colour, marker_data: list, single_section: str = None, layer: str = "Sections", cluster_markers: bool = False):
         """Filter sections and add to map.
