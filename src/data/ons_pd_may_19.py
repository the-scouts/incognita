--- conflicted
+++ resolved
@@ -55,26 +55,12 @@
         )
 
         # Folder within the ONS Postcode Directory archive holding names and codes files
-<<<<<<< HEAD
-        names_codes_root = DATA_ROOT / self.settings["ONS Names and codes folder"]
-        boundaries_root = DATA_ROOT / self.settings["Boundaries folder"]
-=======
-        names_codes_root = Path(self.settings["ONS Names and codes folder"]).resolve()
-        boundaries_dir = Path(self.settings["Boundaries folder"]).resolve()
->>>>>>> e356c998
+        names_codes_root = DATA_ROOT / Path(self.settings["ONS Names and codes folder"]).resolve()
+        boundaries_dir = DATA_ROOT / Path(self.settings["Boundaries folder"]).resolve()
 
         # Paths to all shapefiles within the Boundaries folder
         # fmt: off
         shapefile_paths = {
-<<<<<<< HEAD
-            "LADs": boundaries_root / r"Local_Authority_Districts_April_2019_Boundaries_UK_BUC\Local_Authority_Districts_April_2019_Boundaries_UK_BUC.shp",
-            "County": boundaries_root / r"Counties_and_Unitary_Authorities_December_2017_Generalised_Clipped_Boundaries_in_UK\Counties_and_Unitary_Authorities_December_2017_Generalised_Clipped_Boundaries_in_UK.shp",
-            "Ward": boundaries_root / r"Wards_May_2019_Boundaries_UK_BSC\Wards_May_2019_Boundaries_UK_BSC.shp",
-            "PCon": boundaries_root / r"Westminster_PCON_Dec_2017_Generalised_Clipped_UK\Westminster_Parliamentary_Constituencies_December_2017_Generalised_Clipped_Boundaries_in_the_UK.shp",
-            "LSOA": boundaries_root / r"Lower_Layer_Super_Output_Areas_December_2011_Boundaries_EW_BSC\Lower_Layer_Super_Output_Areas_December_2011_Boundaries_EW_BSC.shp",
-            "MSOA": boundaries_root / r"Middle_Layer_Super_Output_Areas_December_2011_Full_Clipped_Boundaries_in_England_and_Wales\Middle_Layer_Super_Output_Areas_December_2011_Full_Clipped_Boundaries_in_England_and_Wales.shp",
-            "IZ": boundaries_root / r"SG_IntermediateZoneBdry_2011\SG_IntermediateZone_Bdry_2011.shp",
-=======
             "LADs": boundaries_dir / "Local_Authority_Districts_April_2019_Boundaries_UK_BUC/Local_Authority_Districts_April_2019_Boundaries_UK_BUC.shp",
             "County": boundaries_dir / "Counties_and_Unitary_Authorities_December_2017_Generalised_Clipped_Boundaries_in_UK/Counties_and_Unitary_Authorities_December_2017_Generalised_Clipped_Boundaries_in_UK.shp",
             "Ward": boundaries_dir / "Wards_December_2019_Boundaries_UK_BGC/Wards_December_2019_Boundaries_UK_BGC.shp",
@@ -82,7 +68,6 @@
             "LSOA": boundaries_dir / "Lower_Layer_Super_Output_Areas_December_2011_Boundaries_EW_BSC/Lower_Layer_Super_Output_Areas_December_2011_Boundaries_EW_BSC.shp",
             "MSOA": boundaries_dir / "Middle_Layer_Super_Output_Areas_December_2011_Full_Clipped_Boundaries_in_England_and_Wales/Middle_Layer_Super_Output_Areas_December_2011_Full_Clipped_Boundaries_in_England_and_Wales.shp",
             "IZ": boundaries_dir / "SG_IntermediateZoneBdry_2011/SG_IntermediateZone_Bdry_2011.shp",
->>>>>>> e356c998
         }
         # fmt: on
 
