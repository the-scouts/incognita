from src.scout_data import ScoutData
from src.boundary import Boundary
from src.map import Map
from src.district_boundaries import DistrictBoundaries

if __name__ == "__main__":
    scout_data = ScoutData()

<<<<<<< HEAD
    script_handler = ScriptHandler()
    script_handler.run(ScoutMap.filter_records, ["Year", [2019]])
    script_handler.run(ScoutMap.filter_records, ["X_name", ["England", "Scotland", "Wales", "Northern Ireland"]])
    #script_handler.run(ScoutMap.filter_records, ["R_ID", [10000046]])
    #script_handler.run(ScoutMap.filter_records, ["C_name", ["Cornwall"]])
    #script_handler.run(ScoutMap.filter_records, ["D_name", ["North Dorset", "East Somerset"]])
    # Remove Jersey, Guernsey, and Isle of Man as they don't have lat long coordinates in their postcodes
    script_handler.run(ScoutMap.filter_records, ["D_ID", [10001886, 10001334, 10001332], True])
    script_handler.run(ScoutMap.create_district_boundaries)
    script_handler.run(ScoutMap.set_boundary,["District"])
    script_handler.run(ScoutMap.create_boundary_report, [["Section numbers", "6 to 17 numbers"]], "scout_district_report")
    script_handler.run(ScoutMap.create_map, ["All-2019", "2019", "SW_membership_district", "Under 18s", None, True])
    script_handler.run(ScoutMap.add_all_sections_to_map, [script_handler.map.district_color_mapping(), ["youth membership"]])
    script_handler.run(ScoutMap.save_map)
    script_handler.run(ScoutMap.show_map)
    script_handler.close()
=======
    scout_data.filter_records("Year", [2019])
    scout_data.filter_records("X_name", ["England", "Scotland", "Wales", "Northern Ireland"])
    scout_data.filter_records("R_ID", [10000046])
    # Remove Jersey, Guernsey, and Isle of Man as they don't have lat long coordinates in their postcodes
    scout_data.filter_records("D_ID", [10001886, 10001334, 10001332], mask=True)

    district_boundaries = DistrictBoundaries(scout_data)
    district_boundaries.create_district_boundaries()

    boundary = Boundary("District", scout_data)
    boundary.create_boundary_report(["Section numbers", "6 to 17 numbers", "awards"], report_name="scout_district_report")

    dimension = {"column": "%-Chief_Scout_Bronze_Awards", "tooltip": "% Bronze", "legend": "% Bronze"}
    map = Map(scout_data, boundary, dimension, map_name="UK_Bronze_district", cluster_markers=True)
    map.add_sections_to_map(map.district_colour_mapping(), ["youth membership", "awards"], single_section="Beavers")
    map.save_map()
    map.show_map()
    scout_data.close()
>>>>>>> e807a721
<|MERGE_RESOLUTION|>--- conflicted
+++ resolved
@@ -6,24 +6,6 @@
 if __name__ == "__main__":
     scout_data = ScoutData()
 
-<<<<<<< HEAD
-    script_handler = ScriptHandler()
-    script_handler.run(ScoutMap.filter_records, ["Year", [2019]])
-    script_handler.run(ScoutMap.filter_records, ["X_name", ["England", "Scotland", "Wales", "Northern Ireland"]])
-    #script_handler.run(ScoutMap.filter_records, ["R_ID", [10000046]])
-    #script_handler.run(ScoutMap.filter_records, ["C_name", ["Cornwall"]])
-    #script_handler.run(ScoutMap.filter_records, ["D_name", ["North Dorset", "East Somerset"]])
-    # Remove Jersey, Guernsey, and Isle of Man as they don't have lat long coordinates in their postcodes
-    script_handler.run(ScoutMap.filter_records, ["D_ID", [10001886, 10001334, 10001332], True])
-    script_handler.run(ScoutMap.create_district_boundaries)
-    script_handler.run(ScoutMap.set_boundary,["District"])
-    script_handler.run(ScoutMap.create_boundary_report, [["Section numbers", "6 to 17 numbers"]], "scout_district_report")
-    script_handler.run(ScoutMap.create_map, ["All-2019", "2019", "SW_membership_district", "Under 18s", None, True])
-    script_handler.run(ScoutMap.add_all_sections_to_map, [script_handler.map.district_color_mapping(), ["youth membership"]])
-    script_handler.run(ScoutMap.save_map)
-    script_handler.run(ScoutMap.show_map)
-    script_handler.close()
-=======
     scout_data.filter_records("Year", [2019])
     scout_data.filter_records("X_name", ["England", "Scotland", "Wales", "Northern Ireland"])
     scout_data.filter_records("R_ID", [10000046])
@@ -41,5 +23,4 @@
     map.add_sections_to_map(map.district_colour_mapping(), ["youth membership", "awards"], single_section="Beavers")
     map.save_map()
     map.show_map()
-    scout_data.close()
->>>>>>> e807a721
+    scout_data.close()