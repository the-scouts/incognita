import pandas as pd
import numpy as np
from src.map_plotter import ChoroplethMapPlotter
from src.census_data import CensusData
from src.census_merge_postcode import CensusMergePostcode
import src.log_util as log_util
import folium
import branca
import geopandas as gpd
import shapely
import collections
from itertools import cycle
import json


class ScoutMap:
    """Provides access to manipulate and process data

    :param str census_csv_path: A path to a .csv file that contains Scout Census data

    :var dict ScoutMap.SECTIONS: Holds information about scout sections
    """

    SECTIONS = {
        'Beavers': {'field_name': '%-Beavers', 'ages': [(6, 1), (7, 1)]},
        'Cubs': {'field_name': '%-Cubs', 'ages': [(8, 1), (9, 1), (10, 0.5)]},
        'Scouts': {'field_name': '%-Scouts', 'ages': [(10, 0.5), (11, 1), (12, 1), (13, 1)]},
        'Explorers': {'field_name': '%-Explorers', 'ages': [(14, 1), (15, 1), (16, 1), (17, 1)]}
    }

    def __init__(self, census_csv_path):

        # Loads Scout Census Data
        self.census_data = CensusData(census_csv_path)

        # Set by ScriptHandler as 'parent'
        self.ons_data = None
        self.boundary_report = {}
        self.district_mapping = {}

        self.boundary_dict = None
        self.boundary_regions_data = None

        # Can be set by set_region_of_color
        self.region_of_color = None

        # Load the settings file
        with open("settings.json", "r") as read_file:
            self.settings = json.load(read_file)["settings"]

        # Folder to save output files to
        self.OUTPUT = self.settings["Output folder"]

        # Facilitates logging
        self.logger = log_util.create_logger(__name__,)

    def merge_ons_postcode_directory(self, ONS_postcode_directory):
        """Merges CensusData object with ONSData object and outputs to csv

        :param ONS_postcode_directory: Refers to the ONS Postcode Directory
        :type ONS_postcode_directory: ONSData object
        """
        # Modifies self.census_postcode_data with the ONS fields info, and saves the output
        ons_fields_data_types = {
            'categorical': ['lsoa11', 'msoa11', 'oslaua', 'osward', 'pcon', 'oscty', 'ctry', 'rgn'],
            'int': ['oseast1m', 'osnrth1m', 'lat', 'long', 'imd'],
        }

        self.logger.debug("Initialising merge object")
        merge = CensusMergePostcode(
            self.census_data,
            self.census_data.sections_file_path[:-4] + f" with {ONS_postcode_directory.PUBLICATION_DATE} fields.csv", )

        self.logger.info("Cleaning the postcodes")
        merge.clean_and_verify_postcode(self.census_data.data, CensusData.column_labels['POSTCODE'])

        self.logger.info("Adding ONS postcode directory data to Census and outputting")

        # initially merge just Country column to test what postcodes can match
        self.census_data.data = merge.merge_data(
            self.census_data.data,
            ONS_postcode_directory.data['ctry'],
            "clean_postcode", )

        # attempt to fix invalid postcodes
        self.census_data.data = merge.try_fix_invalid_postcodes(
            self.census_data.data,
            ONS_postcode_directory.data['ctry'], )

        # fully merge the data
        self.census_data.data = merge.merge_data(
            self.census_data.data,
            ONS_postcode_directory.data,
            "clean_postcode", )

        # fill unmerged rows with default values
        self.logger.info("filling unmerged rows")
        self.census_data.data = merge.fill_unmerged_rows(
            self.census_data.data,
            CensusData.column_labels['VALID_POSTCODE'],
            ons_fields_data_types, )

        # save the data to CSV and save invalid postcodes to an error file
        merge.output_data(
            self.census_data.data,
            "clean_postcode", )

    def has_ons_data(self):
        """Finds whether ONS data has been added

        :returns: Whether the Scout Census data has ONS data added
        :rtype: bool
        """
        return self.census_data.has_ons_data()

    def filter_records(self, field, value_list, mask=False, exclusion_analysis=False):
        """Filters the Census records by any field in ONS PD.

        :param str field: The field on which to filter
        :param list value_list: The values on which to filter
        :param bool mask: If True, keep the values that match the filter. If False, keep the values that don't match the filter.
        :param bool exclusion_analysis:

        :returns None: Nothing
        """
        # Count number of rows
        original_records = len(self.census_data.data.index)

        # Filter records
        if not mask:
            self.logger.info(f"Selecting records that satisfy {field} in {value_list} from {original_records} records.")
            if exclusion_analysis:
                excluded_data = self.census_data.data.loc[~self.census_data.data[field].isin(value_list)]
            self.census_data.data = self.census_data.data.loc[self.census_data.data[field].isin(value_list)]
        else:
            self.logger.info(f"Selecting records that satisfy {field} not in {value_list} from {original_records} records.")
            if exclusion_analysis:
                excluded_data = self.census_data.data.loc[self.census_data.data[field].isin(value_list)]
            self.census_data.data = self.census_data.data.loc[~self.census_data.data[field].isin(value_list)]

        remaining_records = len(self.census_data.data.index)
        self.logger.info(f"Resulting in {remaining_records} records remaining.")

        if exclusion_analysis:
            # Calculate the number of records that have been filtered out
            excluded_records = original_records - remaining_records
            self.logger.info(f"{excluded_records} records were removed ({excluded_records / original_records * 100}% of total)")

            # Prints number of members and % of members filtered out for each section
            for section in CensusData.column_labels['sections'].keys():
                self.logger.debug(f"Analysis of {section} member exclusions")
                section_type = CensusData.column_labels['sections'][section]["type"]
                section_dict = CensusData.column_labels['sections'][section]

                excluded_sections = excluded_data.loc[excluded_data[CensusData.column_labels['UNIT_TYPE']] == section_type]
                self.logger.debug(f"Excluded sections\n{excluded_sections}")
                self.logger.debug(f"Finding number of excluded {section} by summing {section_dict['male']} and {section_dict['female']}")
                excluded_members = excluded_sections[section_dict["male"]].sum() + excluded_sections[section_dict["female"]].sum()
                self.logger.debug(f"{excluded_members} {section} excluded")

                sections = self.census_data.data.loc[self.census_data.data[CensusData.column_labels['UNIT_TYPE']] == section_type]
                counted_members = sections[section_dict["male"]].sum() + sections[section_dict["female"]].sum()

                original_members = counted_members + excluded_members

                if original_members > 0:
                    self.logger.info(f"{excluded_members} {section} members were removed ({excluded_members / original_members * 100}%) of total")
                else:
                    self.logger.info(f"There are no {section} members present in data")

    def set_boundary(self, geography_name):
        """Sets the boundary_dict and boundary_regions_data members

        :param str geography_name: The type of boundary, e.g. lsoa11, pcon etc. Must be a key in ONSData.BOUNDARIES.

        :var dict self.boundary_dict: information about the boundary type
        :var self.boundary_regions_data: table of region codes and human-readable names for those codes

        :returns None: Nothing
        """
        self.logger.info(f"Setting the boundary to {geography_name}")

        if geography_name in self.ons_data.BOUNDARIES.keys():
            self.boundary_dict = self.ons_data.BOUNDARIES[geography_name]
            names_and_codes_file_path = self.boundary_dict["codes"].get("path")
            self.boundary_regions_data = pd.read_csv(self.ons_data.NAMES_AND_CODES_FILE_LOCATION + names_and_codes_file_path,
                                                     dtype={
                                                        self.boundary_dict["codes"]["key"]: self.boundary_dict["codes"]["key_type"],
                                                        self.boundary_dict["codes"]["name"]: "object"
                                                        })
        elif geography_name in self.settings["Scout Mappings"].keys():
            self.boundary_dict = self.settings["Scout Mappings"][geography_name]
            names_and_codes_file_path = self.boundary_dict["codes"].get("path")
            self.boundary_regions_data = pd.read_csv(names_and_codes_file_path,
                                                     dtype={
                                                        self.boundary_dict["codes"]["key"]: self.boundary_dict["codes"]["key_type"],
                                                        self.boundary_dict["codes"]["name"]: "object"
                                                        })
        else:
            raise Exception("Invalid boundary supplied")

    def filter_boundaries(self, field, value_list):
        """Filters the boundary_regions_data table by if the area code is within both value_list and the census_data table.

        Requires set_boundary to have been called.
        Uses ONS Postcode Directory to find which of set boundaries are within
        the area defined by the value_list.

        :param str field: The field on which to filter
        :param list value_list: The values on which to filter

        :returns None: Nothing
        """

        if not self.boundary_dict:
            raise Exception("boundary_dict has not been set, or there is no data in it") # Has ScoutMap.set_boundary() been called?

        name = self.boundary_dict["name"]
        codes_key = self.boundary_dict["codes"]["key"]

        self.logger.info(f"Filtering {len(self.boundary_regions_data.index)} {name} boundaries by {field} being in {value_list}")
        # Filters ons data table if field column is in value_list. Returns ndarray of unique area codes
        boundary_subset = self.ons_data.ons_field_mapping(field, value_list, name)
        self.logger.debug(f"This corresponds to {len(boundary_subset)} {name} boundaries")

        # Filters the boundary names and codes table by areas within the boundary_subset list
        self.boundary_regions_data = self.boundary_regions_data.loc[self.boundary_regions_data[codes_key].isin(boundary_subset)]
        self.logger.info(f"Resulting in {len(self.boundary_regions_data.index)} {name} boundaries")

    def ons_from_scout_area(self, ons_code, column, value_list):
        """Produces list of ONS Geographical codes that exist within a subset
        of the Scout Census data.

        :param ons_code: A field of the ONS Postcode Directory
        :param column: A field of the Scout Census data
        :param value_list: Values to accept

        :type ons_code: str
        :type column: str
        :type value_list: list

        :returns: List of ONS Geographical codes of type ons_code.
        :rtype: list
        """
        self.logger.debug(f"Finding the ons areas that exist with {column} in {value_list}")
        records = self.census_data.data.loc[self.census_data.data[column].isin(value_list)]
        self.logger.debug(f"Found {len(records.index)} records that match {column} in {value_list}")
        ons_codes = records[ons_code].unique()
        self.logger.debug(f"Found raw {len(ons_codes)} {ons_code}s that match {column} in {value_list}")
        if CensusData.DEFAULT_VALUE in ons_codes:
            ons_codes.remove(CensusData.DEFAULT_VALUE)
        ons_codes = [code for code in ons_codes if (isinstance(code, str) or (isinstance(code, np.int32) and not np.isnan(code)))]
        self.logger.debug(f"Found clean {len(ons_codes)} {ons_code}s that match {column} in {value_list}")
        return ons_codes

    def districts_from_ons(self, ons_code, ons_codes):
        """Produces list of districts that exist within boundary defined by
        ons_codes

        :param ons_code: A field of the ONS Postcode Directory
        :param ons_codes: Values to filter the records on

        :type ons_code: str
        :type ons_codes: list

        :returns: List of District IDs
        :rtype: list
        """
        oslaua_records = self.census_data.data.loc[self.census_data.data[ons_code].isin(ons_codes)]
        district_ids = oslaua_records[CensusData.column_labels['id']["DISTRICT"]].unique()
        district_ids = [str(district_id) for district_id in district_ids]
        if "nan" in district_ids:
            district_ids.remove("nan")
        return district_ids

    def ons_to_district_mapping(self, ons_code):
        """Create json file, containing which scout districts are within an each ONS area, and how many ONS areas those districts are in.

        :param ons_code: A field in the modified census report corresponding to an administrative region (lsoa11, msoa11, oslaua, osward, pcon, oscty, ctry, rgn)
        :type ons_code: str

        :returns: Nothing
        :rtype: None
        """

        self.logger.debug("Creating mapping from ons boundary to scout district")
        codes_key = self.boundary_dict["codes"]["key"]

        region_type = ons_code  # Census column heading for the region geography type
        district_id_column = CensusData.column_labels['id']["DISTRICT"]

        region_ids = self.boundary_regions_data[codes_key].dropna().drop_duplicates()

        district_ids_by_region = self.census_data.data.loc[self.census_data.data[region_type].isin(region_ids), [region_type, district_id_column,]].dropna().drop_duplicates()
        district_ids = district_ids_by_region[district_id_column].dropna().drop_duplicates()

        region_ids_by_district = self.census_data.data.loc[self.census_data.data[district_id_column].isin(district_ids), [district_id_column, region_type]]
        region_ids_by_district = region_ids_by_district.loc[~(region_ids_by_district[region_type] == CensusData.DEFAULT_VALUE)].dropna().drop_duplicates()

        count_regions_in_district = region_ids_by_district.groupby(district_id_column).count().rename(columns={region_type: "count"})  # count of how many regions the district occupies
        count_by_district_by_region = pd.merge(left=district_ids_by_region, right=count_regions_in_district, on=district_id_column)

        count_by_district_by_region = count_by_district_by_region.set_index([region_type, district_id_column])

        nested_dict = collections.defaultdict(dict)
        for keys, value in count_by_district_by_region["count"].iteritems():
            nested_dict[keys[0]][keys[1]] = value
        mapping = dict(nested_dict)

        self.district_mapping[ons_code] = mapping
        self.logger.debug("Finished mapping from ons boundary to district")
        # with open("district_mapping.json", 'w') as f:
        #     json.dump(mapping, f)

    # def load_ons_to_district_mapping(self, file_name, ons_code):
    #     """Reads a district mapping file (e.g. as created by ons_to_district_mapping)
    #
    #     :param file_name: Location of the json file
    #     :param ons_code: The ONS field that the file contains
    #
    #     :type file_name: str
    #     :type ons_code: str
    #
    #     :returns: Nothing
    #     :rtype: None
    #     """
    #     with open(file_name, 'r') as f:
    #         self.district_mapping[ons_code] = json.load(f)

    def create_boundary_report(self, options=["Groups", "Section numbers", "6 to 17 numbers", "awards", "waiting list total"], historical=False):
        """Produces .csv file summarising by boundary provided.

        Requires self.boundary_data to be set, preferably by :meth:scout_map.set_boundary

        :param options: List of data to be included in report
        :param historical: Check to ensure that multiple years of data are intentional

        :type options: list
        :type historical: bool

        :returns: Nothing
        :rtype: None
        """
        if isinstance(options, str):
            options = [options]

        name = self.boundary_dict.get("name")  # e.g oslaua osward pcon
        if not name:
            raise Exception("Function set_boundary must be run before a boundary report can be created")
        self.logger.info(f"Creating report by {name} with {', '.join(options)} from {len(self.census_data.data.index)} records")

        min_year, max_year = ScoutMap.years_of_return(self.census_data.data)
        years_in_data = range(min_year, max_year + 1)

        #years_in_data = self.census_data.data[CensusData.column_labels['YEAR']].unique().tolist()
        #years_in_data = [int(year) for year in years_in_data]
        #years_in_data.sort()
        #years_in_data = [str(year) for year in years_in_data]
        if historical:
            self.logger.info(f"Historical analysis including {years_in_data}")
        else:
            if len(years_in_data) > 1:
                self.logger.error(f"Historical option not selected, but multiple years of data selected ({years_in_data})")

        output_columns = ["Name", self.boundary_dict["name"]]

        if "Groups" in options:
            output_columns.append("Groups")
        if "Section numbers" in options:
            for year in years_in_data:
                output_columns += [f"Beavers-{year}", f"Cubs-{year}", f"Scouts-{year}", f"Explorers-{year}"]
                if "6 to 17 numbers" in options:
                    output_columns.append(f"All-{year}")
        if ("6 to 17 numbers" in options) and not ("Section numbers" in options):
            for year in years_in_data:
                output_columns.append(f"All-{year}")
        if "awards" in options:
            output_columns.append("%-" + CensusData.column_labels['sections']["Beavers"]["top_award"])
            output_columns.append("QSA")
            output_columns.append("%-QSA")
            awards_mapping = self.district_mapping.get(name)
            if not awards_mapping:
                if name in self.ons_data.BOUNDARIES.keys():
                    self.ons_to_district_mapping(name)
                    awards_mapping = self.district_mapping.get(name)
        if "waiting list total" in options:
            for year in years_in_data:
                output_columns.append(f"Waiting List-{year}")

        output_data = pd.DataFrame(columns=output_columns)
        self.logger.debug(f"Report contains the following data:\n{output_columns}")

        district_id_column = CensusData.column_labels['id']["DISTRICT"]
        for ii in range(len(self.boundary_regions_data.index)):
            self.logger.debug(f"{ii+1} out of {len(self.boundary_regions_data.index)}")
            boundary_data = {
                "Name": self.boundary_regions_data.iloc[ii, 1],
                name: self.boundary_regions_data.iloc[ii, 0]}
            code = boundary_data[name]  # == self.boundary_regions_data.iloc[ii, 0]

            records_in_boundary = self.census_data.data.loc[self.census_data.data[name] == code]
            self.logger.debug(f"Found {len(records_in_boundary.index)} records with {name} == {code}")

            # list_of_groups = records_in_boundary[CensusData.column_labels['id']["GROUP"]].unique()
            # list_of_districts = records_in_boundary[CensusData.column_labels['id']["DISTRICT"]].unique()

            if "Groups" in options:
                # Used to list the groups that operate within the boundary
                group_names_in_boundary = [str(x).strip() for x in records_in_boundary[CensusData.column_labels['name']["GROUP"]].unique()]
                if "nan" in group_names_in_boundary:
                    group_names_in_boundary.remove("nan")
                group_string = ""
                for group in group_names_in_boundary:
                    group_string += str(group).strip()
                    if group != group_names_in_boundary[-1]:
                        group_string += "\n"
                boundary_data["Groups"] = group_string

            if ("Section numbers" in options) or ("6 to 17 numbers" in options) or ("waiting list total" in options):
                self.logger.debug(f"Obtaining Section numbers and waiting list for {year}")
                for year in years_in_data:
                    year_records = records_in_boundary.loc[records_in_boundary[CensusData.column_labels['YEAR']] == year]
                    # beaver_sections = year_records.loc[year_records[CensusData.column_labels['UNIT_TYPE']] == CensusData.column_labels['sections']["Beavers"]]
                    # cub_sections = year_records.loc[year_records[CensusData.column_labels['UNIT_TYPE']] == CensusData.column_labels['sections']["Cubs"]]
                    # scout_sections = year_records.loc[year_records[CensusData.column_labels['UNIT_TYPE']] == CensusData.column_labels['sections']["Scouts"]]
                    # explorer_sections = year_records.loc[year_records[CensusData.column_labels['UNIT_TYPE']] == CensusData.column_labels['sections']["Explorers"]]
                    #
                    # group_records = year_records.loc[year_records[CensusData.column_labels['UNIT_TYPE']] == self.census_data.CENSUS_TYPE_GROUP]
                    # explorer_waiting = year_records.loc[year_records[CensusData.column_labels['UNIT_TYPE']] == self.census_data.CENSUS_TYPE_DISTRICT]
                    boundary_data[f"Waiting List-{year}"] = 0
                    for section in [section for section in CensusData.column_labels['sections'].keys() if CensusData.column_labels['sections'][section].get("waiting_list")]:
                        boundary_data[f"Waiting List-{year}"] += year_records[CensusData.column_labels['sections'][section]["waiting_list"]].sum()

                    boundary_data[f"All-{year}"] = 0
                    for section in CensusData.column_labels['sections'].keys():
                        # sections = year_records.loc[year_records[CensusData.column_labels['UNIT_TYPE']] == CensusData.column_labels['sections'][section]["type"]]
                        boundary_data[f"{section}-{year}"] = year_records[CensusData.column_labels['sections'][section]["male"]].sum() + year_records[CensusData.column_labels['sections'][section]["female"]].sum()
                        boundary_data[f"All-{year}"] += boundary_data[f"{section}-{year}"]

            if "awards" in options:
                eligible = records_in_boundary[CensusData.column_labels['sections']["Beavers"]["top_award_eligible"]].sum()
                awards = records_in_boundary[CensusData.column_labels['sections']["Beavers"]["top_award"]].sum()
                if eligible > 0:
                    boundary_data["%-" + CensusData.column_labels['sections']["Beavers"]["top_award"]] = (awards * 100) / eligible
                else:
                    boundary_data["%-" + CensusData.column_labels['sections']["Beavers"]["top_award"]] = np.NaN

                if name == "D_ID":
                    districts = {code: 1}
                else:
                    districts = awards_mapping[code]  # self.district_mapping.get(name)[code] == self.district_mapping.get(name)[boundary_data[name]]
                    #                                   self.district_mapping[ons_name][region][district_id]

                boundary_data["QSA"] = 0
                qsa_eligible = 0

                # calculates the nominal QSAs per ONS region specified.
                # Divides total # of awards by the number of Scout Districts that the ONS Region is in
                for district_id in districts.keys():  # district_id within ONS region
                    number_of_ons_regions_district_is_in = districts[district_id]
                    self.logger.debug(f"{district_id} in {number_of_ons_regions_district_is_in} ons boundaries")

                    district_records = self.census_data.data.loc[self.census_data.data[district_id_column] == district_id]  # Records for current district ID

                    QSA_achieved_in_district_divided_by_number_of_regions_district_is_in = district_records["Queens_Scout_Awards"].sum() / number_of_ons_regions_district_is_in
                    boundary_data["QSA"] += QSA_achieved_in_district_divided_by_number_of_regions_district_is_in

                    YP_eligible_for_QSA_in_district_divided_by_number_of_regions_district_is_in = district_records["Eligible4QSA"].sum() / number_of_ons_regions_district_is_in
                    qsa_eligible += YP_eligible_for_QSA_in_district_divided_by_number_of_regions_district_is_in

                if qsa_eligible > 0:
                    boundary_data["%-QSA"] = (boundary_data["QSA"] * 100) / qsa_eligible
                else:
                    boundary_data["%-QSA"] = np.NaN

            self.logger.debug(f"Adding data from {code}\n{boundary_data}")
            boundary_data_df = pd.DataFrame([boundary_data], columns=output_columns)
            output_data = pd.concat([output_data, boundary_data_df], axis=0, sort=False)

        if "awards" in options:
            max_value = output_data["%-" + CensusData.column_labels['sections']["Beavers"]["top_award"]].quantile(0.95)
            output_data["%-" + CensusData.column_labels['sections']["Beavers"]["top_award"]].clip(upper=max_value, inplace=True)

        if name == "lsoa11":
            self.logger.debug(f"Output_data so far:\n{output_data}")
            data_to_merge = self.ons_data.data[["lsoa11", "imd"]].drop_duplicates("lsoa11")
            self.logger.debug(f"Merging with\n{data_to_merge}")
            output_data = pd.merge(left=output_data, right=data_to_merge , how="left", on="lsoa11", validate="1:1")
            output_data = self.country_add_IMD_decile(output_data, "E92000001")

        output_data.reset_index(drop=True, inplace=True)
        self.boundary_report[self.boundary_dict["name"]] = output_data
        return output_data

    def load_boundary_report(self, boundary_report_csv_path):
        """Load a boundary report created with the :meth:scout_map.create_boundary_report

        :returns: Nothing
        :rtype: None
        """
        self.boundary_report[self.boundary_dict["name"]] = pd.read_csv(self.settings["Output folder"] + boundary_report_csv_path)

    def create_uptake_report(self):
        """Creates an report by the boundary that has been set, requires
        a boundary report to already have been run.
        Requires population data by age for the specified boundary.

        :returns: Uptake data of Scouts in the boundary
        :rtype: pandas.DataFrame
        """
        boundary = self.boundary_dict["name"]
        boundary_report = self.boundary_report.get(self.boundary_dict["name"], "Boundary report doesn't exist")

        if isinstance(boundary_report, str):
            self.create_boundary_report(boundary)
            boundary_report = self.boundary_report[self.boundary_dict["name"]]

        age_profile_path = self.boundary_dict.get("age_profile").get("path")
        if age_profile_path:
            data_types = {str(key): "Int16" for key in range(5,26)}
            age_profile_pd = pd.read_csv(self.settings["National Statistical folder"] + age_profile_path, dtype=data_types, encoding='latin-1')
        else:
            raise Exception(f"Population by age data not present for this {boundary}")

        min_year, max_year = ScoutMap.years_of_return(self.census_data.data)
        years_in_data = range(min_year, max_year + 1)

        for section in ScoutMap.SECTIONS.keys():
            boundary_report[f'Pop_{section}'] = np.NaN
        boundary_report['Pop_All'] = np.NaN

        for year in years_in_data:
            for section in ScoutMap.SECTIONS.keys():
                boundary_report[f'%-{section}-{year}'] = np.NaN
            boundary_report[f'%-All-{year}'] = np.NaN

        for area_row in range(len(boundary_report.index)):
            boundary_row = boundary_report.iloc[area_row]
            area_code = boundary_row.at[boundary]
            area_pop = age_profile_pd.loc[age_profile_pd[self.boundary_dict["age_profile"]["key"]] == area_code]
            if area_pop.size > 0:
                for section in ScoutMap.SECTIONS.keys():
                    section_total = 0
                    for age in ScoutMap.SECTIONS[section]["ages"]:
                        section_total += area_pop.iloc[0][str(age[0])] * age[1]
                    boundary_row.at[f'Pop_{section}'] = section_total
                    for year in years_in_data:
                        if section_total > 0:
                            boundary_row.at[f'%-{section}-{year}'] = (boundary_row.at[f"{section}-{year}"] / section_total) * 100
                        else:
                            if boundary_row.at[section] == 0:
                                # No Scouts and no eligible population in the geographic area
                                boundary_row.at[f'%-{section}-{year}'] = np.NaN
                            else:
                                # There are Scouts but no eligible population in the geographic area
                                boundary_row.at[f'%-{section}-{year}'] = 100

                section_total = 0
                for age in range(6, 18):
                    section_total += area_pop.iloc[0][str(age)]
                boundary_row.at['Pop_All'] = section_total
                for year in years_in_data:
                    if section_total > 0:
                        boundary_row.at[f'%-All-{year}'] = (boundary_row.at[f"All-{year}"] / section_total) * 100
                    else:
                        if boundary_row.at[f'%-All-{year}'] == 0:
                            # No Scouts and no eligible population in the geographic area
                            boundary_row.at[f'%-All-{year}'] = np.NaN
                        else:
                            # There are Scouts but no eligible population in the geographic area
                            boundary_row.at[f'%-All-{year}'] = 100

            else:
                for section in ScoutMap.SECTIONS.keys():
                    boundary_row.at[f"%-{section}"] = np.NaN
                boundary_row.at[f'%-All-{section}'] = np.NaN

            boundary_report.iloc[area_row] = boundary_row

        for section in ScoutMap.SECTIONS.keys():
            for year in years_in_data:
                col_name = f"%-{section}-{year}"
                max_value = boundary_report[col_name].quantile(0.975)
                boundary_report[col_name].clip(upper=max_value, inplace=True)
        max_value = boundary_report[f"%-All-{year}"].quantile(0.975)
        boundary_report[f"%-All-{year}"].clip(upper=max_value, inplace=True)

        return boundary_report

    def create_section_maps(self, output_file_name, static_scale):
        for section_label in ScoutMap.SECTIONS.keys():
            section = ScoutMap.SECTIONS[section_label]
            self.create_map(section["field_name"], section["field_name"], output_file_name + "_" + section_label, section["field_name"], static_scale)
            self.add_single_section_to_map(section_label, self.district_color_mapping(), ["youth membership"])
            self.save_map()

    def create_6_to_17_map(self, output_file_name, static_scale):
        self.create_map("%-All", "% 6-17 Uptake", output_file_name, "% 6-17 Uptake", static_scale)
        self.add_all_sections_to_map(self.district_color_mapping(), ["youth membership"])
        self.save_map()

    def district_color_mapping(self):
        colors = cycle(['cadetblue', 'lightblue', 'blue', 'beige', 'red', 'darkgreen', 'lightgreen', 'purple', 'lightgrayblack',
                'orange', 'pink', 'white', 'darkblue', 'darkpurple', 'darkred', 'green', 'lightred'])
        district_ids = self.census_data.data[CensusData.column_labels['id']["DISTRICT"]].unique()
        mapping = {}
        for district_id in district_ids:
            mapping[district_id] = next(colors)
        colour_mapping = {"census_column": CensusData.column_labels['id']["DISTRICT"], "mapping": mapping}
        return colour_mapping

    def create_map(self, score_col, display_score_col, name, legend_label, static_scale=None, cluster_markers=False):
        self.logger.info(f"Creating map from {score_col} with name {name}")

        data_codes = {
            "data": self.boundary_report[self.boundary_dict["name"]],
            "code_col": self.boundary_dict["name"],
            "score_col": score_col,
            "score_col_label": display_score_col
        }

        self.map = ChoroplethMapPlotter(self.boundary_dict["boundary"],
                                        data_codes,
                                        self.settings["Output folder"] + name,
                                        cluster_markers)

        non_zero_score_col = data_codes["data"][score_col].loc[data_codes["data"][score_col] != 0]
        non_zero_score_col.dropna(inplace=True)
        min_value = data_codes["data"][score_col].min()
        max_value = data_codes["data"][score_col].max()
        self.logger.info(f"Minimum data value: {min_value}. Maximum data value: {max_value}")
        colormap = branca.colormap.LinearColormap(colors=['#ca0020', '#f4a582', '#92c5de', '#0571b0'],
                                                  index=non_zero_score_col.quantile([0, 0.25, 0.75, 1]),
                                                  vmin=min_value,
                                                  vmax=max_value)
        non_zero_score_col.sort_values(axis=0, inplace=True)
        colormap = colormap.to_step(data=non_zero_score_col, quantiles=[0, 0.2, 0.4, 0.6, 0.8, 1])
        self.logger.info(f"Colour scale boundary values\n{non_zero_score_col.quantile([0, 0.2, 0.4, 0.6, 0.8, 1])}")
        colormap.caption = legend_label
        self.map.plot(legend_label, show=True, boundary_name=self.boundary_dict["boundary"]["name"], colormap=colormap)

        if static_scale:
            colormap_static = branca.colormap.LinearColormap(colors=['#ca0020', '#f7f7f7', '#0571b0'],
                                                             index=static_scale["index"],
                                                             vmin=static_scale["min"],
                                                             vmax=static_scale["max"])\
                .to_step(index=static_scale["boundaries"])
            colormap_static.caption = legend_label + " (static)"
            self.map.plot(legend_label + " (static)", show=False, boundary_name=self.boundary_dict["boundary"]["name"], colormap=colormap_static)

    def add_all_sections_to_map(self, colour, marker_data):
        """Adds sections from latest year of data as markers on map

        Plots all Beaver Colonies, Cub Packs, Scout Troops and Explorer Units,
        who have returned in the latest year of the dataset.

        :param str/dict colour: Colour for markers. If str all the same colour, if dict, must have keys that are District IDs
        :param list marker_data: List of strings which determines content for popup, including:
            - youth membership
            - awards
        """
        min_year, max_year = self.years_of_return(self.census_data.data)
        latest_year_records = self.census_data.data.loc[self.census_data.data["Year"] == max_year]
        self.add_sections_to_map(latest_year_records.loc[latest_year_records[CensusData.column_labels['UNIT_TYPE']].isin(self.census_data.get_section_type([CensusData.UNIT_LEVEL_GROUP, CensusData.UNIT_LEVEL_DISTRICT]))], colour, marker_data)

    def add_single_section_to_map(self, section, colour, marker_data):
        """Plots the section specified by section onto the map, in markers of
        colour identified by colour, with data indicated by marker_data.

        :param str section: One of Beavers, Cubs, Scouts, Explorers, Network
        :param str/dict colour: Colour for markers. If str all the same colour, if dict, must have keys that are District IDs
        :param list marker_data: List of strings which determines content for popup, including:
            - youth membership
            - awards
        """
        self.add_sections_to_map(self.census_data.data.loc[self.census_data.data[CensusData.column_labels['UNIT_TYPE']] == CensusData.column_labels['sections'][section]["type"]], colour, marker_data)

    def add_sections_to_map(self, sections, colour, marker_data):
        """Adds the sections provided as markers to map with the colour, and data
        indicated by marker_data.

        :param DataFrame sections: Census records relating to Sections with lat and long Columns
        :param str/dict colour: Colour for markers. If str all the same colour, if dict, must have keys that are District IDs
        :param list marker_data: List of strings which determines content for popup, including:
            - youth membership
            - awards
        """
        self.logger.info("Adding section markers to map")

        valid_points = self.census_data.data.loc[self.census_data.data[CensusData.column_labels['VALID_POSTCODE']] == 1]

        # Sets the map so it opens in the right area
        self.map.set_bounds([[valid_points["lat"].min(), valid_points["long"].min()],
                              [valid_points["lat"].max(), valid_points["long"].max()]])

        postcodes = sections[CensusData.column_labels['POSTCODE']].unique()
        postcodes = [str(postcode) for postcode in postcodes]
        if "nan" in postcodes:
            postcodes.remove("nan")

        increment = len(postcodes) / 100
        count = 1
        old_percentage = 0
        for postcode in postcodes:
            new_percentage = round(count / increment)
            if new_percentage > old_percentage:
                self.logger.info(f"% of sections added to map {new_percentage}")
                old_percentage = new_percentage
            count += 1

            self.logger.debug(postcode)
            # Find all the sections with the same postcode
            colocated_sections = sections.loc[sections[CensusData.column_labels['POSTCODE']] == postcode]
            colocated_district_sections = colocated_sections.loc[colocated_sections[CensusData.column_labels['UNIT_TYPE']].isin(self.census_data.get_section_type('District'))]
            colocated_group_sections = colocated_sections.loc[colocated_sections[CensusData.column_labels['UNIT_TYPE']].isin(self.census_data.get_section_type('Group'))]

            lat = float(colocated_sections.iloc[0]['lat'])
            long = float(colocated_sections.iloc[0]['long'])

            # Construct the html to form the marker popup
            # District sections first followed by Group sections
            html = ""

            districts = colocated_district_sections[CensusData.column_labels['id']["DISTRICT"]].unique()
            for district in districts:
                district_name = colocated_district_sections.iloc[0][CensusData.column_labels['name']["DISTRICT"]] + " District"
                html += (f"<h3 align=\"center\">{district_name}</h3><p align=\"center\">"
                         f"<br>")
                colocated_in_district = colocated_district_sections.loc[colocated_district_sections[CensusData.column_labels['id']["DISTRICT"]] == district]
                for section_id in colocated_in_district.index:
                    type = colocated_in_district.at[section_id, CensusData.column_labels['UNIT_TYPE']]
                    name = colocated_in_district.at[section_id, 'name']
                    html += f"{name} : "
                    section = self.section_from_type(type)
                    if "youth membership" in marker_data:
                        male_yp = int(colocated_in_district.at[section_id, CensusData.column_labels['sections'][section]["male"]])
                        female_yp = int(colocated_in_district.at[section_id, CensusData.column_labels['sections'][section]["female"]])
                        yp = male_yp + female_yp
                        html += f"{yp} {section}<br>"
                html += "</p>"

            groups = colocated_group_sections[CensusData.column_labels['id']["GROUP"]].unique()
            self.logger.debug(groups)
            for group in groups:
                colocated_in_group = colocated_sections.loc[colocated_sections[CensusData.column_labels['id']["GROUP"]] == group]
                group_name = colocated_in_group.iloc[0][CensusData.column_labels['name']["GROUP"]] + " Group"

                html += (f"<h3 align=\"center\">{group_name}</h3><p align=\"center\">"
                         f"<br>")
                for section_id in colocated_in_group.index:
                    type = colocated_in_group.at[section_id, CensusData.column_labels['UNIT_TYPE']]
                    name = colocated_in_group.at[section_id, 'name']
                    section = self.section_from_type(type)
                    district_id = colocated_in_group.at[section_id, CensusData.column_labels['id']["DISTRICT"]]

                    html += f"{name} : "
                    if "youth membership" in marker_data:
                        male_yp = int(colocated_in_group.at[section_id, CensusData.column_labels['sections'][section]["male"]])
                        female_yp = int(colocated_in_group.at[section_id, CensusData.column_labels['sections'][section]["female"]])
                        yp = male_yp + female_yp
                        html += f"{yp} {section}<br>"
                    if "awards" in marker_data:
                        awards = int(colocated_in_group.at[section_id, CensusData.column_labels['sections'][section]["top_award"]])
                        eligible = int(colocated_in_group.at[section_id, CensusData.column_labels['sections'][section]["top_award_eligible"]])
                        if section == "Beavers":
                            html += f"{awards} Bronze Awards of {eligible} eligible<br>"

                html += "</p>"

            # Fixes physical size of popup
            if len(groups) == 1:
                height = 120
            else:
                height = 240
            iframe = folium.IFrame(html=html, width=350, height=100)
            popup = folium.Popup(iframe, max_width=2650)

            if isinstance(colour, dict):
                census_column = colour["census_column"]
                colour_mapping = colour["mapping"]
                value = colocated_sections.iloc[0][census_column]
                marker_colour = colour_mapping[value]
            else:
                marker_colour = colour

            # Areas outside the region_of_color have markers coloured grey
            if self.region_of_color:
                if colocated_sections.iloc[0][self.region_of_color["column"]] not in self.region_of_color["value_list"]:
                    marker_colour = 'gray'

            self.logger.debug(f"Placing {marker_colour} marker at {lat},{long}")
            self.map.add_marker(lat, long, popup, marker_colour)

    @staticmethod
    def section_from_type(type):
        for section in CensusData.column_labels['sections'].keys():
            if type == CensusData.column_labels['sections'][section]["type"]:
                return section

    def filter_set_boundaries_in_scout_area(self, column, value_list):
        records_in_scout_area = self.census_data.data.loc[self.census_data.data[column].isin(value_list)]
        boundaries_in_scout_area = records_in_scout_area[self.boundary_dict["name"]].unique()
        self.boundary_regions_data = self.boundary_regions_data.loc[self.boundary_regions_data[self.boundary_dict["codes"]["key"]].isin(boundaries_in_scout_area)]

    def filter_boundaries_by_scout_area(self, boundary, column, value_list):
        """Filters the boundaries, to include only those boundaries which have
        Sections that satisfy the requirement that the column is in the value_list.

        :param str boundary: ONS boundary to filter on
        :param str column: Scout boundary (e.g. C_ID)
        :param list value_list: List of values in the Scout boundary
        """
        ons_value_list = self.ons_from_scout_area(boundary, column, value_list)
        self.filter_boundaries(boundary, ons_value_list)

    def filter_records_by_boundary(self):
        """Selects the records that are with the boundary specified"""
        self.filter_records(self.boundary_dict["name"], self.boundary_regions_data[self.boundary_dict["codes"]["key"]])

    def set_region_of_color(self, column, value_list):
        self.region_of_color = {"column": column, "value_list": value_list}

    def save_map(self):
        self.map.save()

    def show_map(self):
        self.map.show()

    def group_history_summary(self, years):
        self.logger.info("Beginning group_history_summary")
        return self.history_summary(years, "Group ID", CensusData.column_labels['id']["GROUP"])

    def section_history_summary(self, years):
        # Works effectively for years after 2017
        self.logger.info("Beginning section_history_summary")
        return self.history_summary(years, "compass ID", "compass")

    def history_summary(self, years, id_name, census_col):
        # Must have imd scores and deciles already in census_postcode_data.
        section_numbers = []
        for year in years:
            for section in CensusData.column_labels['sections'].keys():
                if section != "Explorers":
                    section_numbers.append(section + "-" + year)
            section_numbers.append("Adults-" + year)

        output_columns = [id_name, "Type", "Group", "District", "County", "Region", "Scout Country", "Postcode", "IMD Country", "IMD Rank", "IMD Decile", "First Year", "Last Year"] + section_numbers
        output_data = pd.DataFrame(columns=output_columns)
        # find the list groups, by applying unique to group_id col
        group_list = self.census_data.data[census_col].unique()
        self.census_data.data["imd"] = pd.to_numeric(self.census_data.data["imd"], errors='coerce')
        group_list = [group for group in group_list if str(group) != "nan"]

        self.logger.info(f"Producing summary of {len(group_list)}")

        increment = len(group_list) / 100
        old_percentage = 0
        for index, group in enumerate(group_list):
            new_percentage = index // increment
            if new_percentage > old_percentage:
                self.logger.info("% completion = " + str(index // increment))
                old_percentage = new_percentage
            self.logger.debug(group)
            group_data = {}
            # find records in group
            group_records = self.census_data.data[self.census_data.data[census_col] == group]
            first_year, last_year = self.years_of_return(group_records)
            if str(first_year) == years[0]:
                group_data["First Year"] = years[0] + " or before"
            else:
                group_data["First Year"] = str(first_year)
            if str(last_year) == years[-1]:
                group_data["Last Year"] = "Open in " + years[-1]
            else:
                group_data["Last Year"] = str(last_year)

            group_data[id_name] = group
            group_data["Type"] = group_records[CensusData.column_labels['UNIT_TYPE']].unique()[0]
            group_data["Group"] = group_records[CensusData.column_labels['name']["GROUP"]].unique()[0]
            # As district, region and county must be the same for all sections
            # in a Group - just get the first one.
            group_data["District"] = group_records[CensusData.column_labels['name']["DISTRICT"]].unique()[0]
            group_data["County"] = group_records["C_name"].unique()[0]
            group_data["Region"] = group_records["R_name"].unique()[0]
            group_data["Scout Country"] = group_records["X_name"].unique()[0]

            # For each year, calculate and add number of beavers, cubs, scouts.
            # Explorers deliberately omitted.
            for year in years:
                group_records_year = group_records.loc[group_records["Year"] == year]
                for section in CensusData.column_labels['sections'].keys():
                    if section != "Explorers":
                        group_data[section + "-" + year] = group_records_year[CensusData.column_labels['sections'][section]["male"]].sum() + group_records_year[CensusData.column_labels['sections'][section]["female"]].sum()
                group_data["Adults-" + year] = group_records_year["Leaders"].sum() + group_records_year["SectAssistants"].sum() + group_records_year["OtherAdults"].sum()

            # To find the postcode and IMD for a range of Sections and Group
            # records across several years. Find the most recent year, and then
            # choose the Postcode, where the IMD Rank is the lowest.
            most_recent_year = str(last_year)
            group_records_most_recent = group_records.loc[group_records["Year"] == most_recent_year]
            min_imd_rank = group_records_most_recent["imd"].min()
            min_imd_records = group_records_most_recent.loc[group_records_most_recent["imd"] == min_imd_rank]
            # add postcode
            if min_imd_records.empty:
                group_records_with_postcode = group_records.loc[group_records["lat"] != "error"]
                min_imd_rank = group_records_with_postcode["imd"].min()
                min_imd_records = group_records_with_postcode.loc[group_records_with_postcode["imd"] == min_imd_rank]

                if min_imd_records.empty:
                    min_imd_records = group_records

            group_data["Postcode"] = min_imd_records[CensusData.column_labels['POSTCODE']].unique()[0]
            country = self.ons_data.COUNTRY_CODES.get(min_imd_records["ctry"].unique()[0])
            if country:
                group_data["IMD Country"] = country
            else:
                group_data["IMD Country"] = CensusData.DEFAULT_VALUE
            # add IMD rank and score and decile
            # group_data["IMD Score"] = min_imd_records["imd_score"].unique()[0]
            group_data["IMD Decile"] = min_imd_records["imd_decile"].unique()[0]
            group_data["IMD Rank"] = min_imd_rank
            # output_data.append(group_data, ignore_index=True)
            group_data_df = pd.DataFrame([group_data], columns=output_columns)
            output_data = pd.concat([output_data, group_data_df], axis=0, sort=False)

        output_data.reset_index(drop=True, inplace=True)
        return output_data

    def new_section_history_summary(self, years):
        # Given data on all sections, provides summary of all new sections, and
        # copes with the pre-2017 section reporting structure
        self.logger.info(f"Beginning new_section_history_summary for {years}")
        new_section_ids = []

        self.logger.info("Finding new Beaver, Cub and Scout Sections")
        # Iterate through Groups looking for new Sections
        group_ids = self.census_data.data[CensusData.column_labels['id']["GROUP"]].unique()
        group_ids = [str(x).strip() for x in group_ids]
        if "nan" in group_ids:
            group_ids.remove("nan")

        for group_id in group_ids:
            group_records = self.census_data.data.loc[self.census_data.data[CensusData.column_labels['id']["GROUP"]] == group_id]

            for section in self.census_data.get_section_names('Group'):
                nu_sections = []
                for year in years:
                    group_records_year = group_records.loc[group_records["Year"] == year]
                    nu_sections.append(group_records_year[CensusData.column_labels['sections'][section]["unit_label"]].sum())
            #    if self.has_increase(nu_sections):
                increments = [nu_sections[ii + 1] - nu_sections[ii] for ii in range(len(nu_sections) - 1)]
                nu_sections_by_year = dict(zip(years, nu_sections))
                if max(increments) > 0:
                    self.logger.debug(f"Identified year profile of sections: {nu_sections_by_year}")
                    opened_sections = []
                    closed_sections = []
                    for year in years[1:]:
                        change = nu_sections_by_year[year] - nu_sections_by_year[str(int(year)-1)]
                        if change > 0:
                            # Extent life of current sections
                            for open_sections in opened_sections:
                                open_sections["years"].append(year)
                            # Create new section record
                            for ii in range(change):
                                self.logger.debug(f"New {section} found for {group_id} in {year}")
                                opened_sections.append({"id": group_id, "section": section, "years": [year], "nu_sections": nu_sections_by_year})
                        elif change == 0:
                            # Lengthens all sections by a year
                            for open_sections in opened_sections:
                                open_sections["years"].append(year)
                        elif change < 0:
                            for ii in range(-change):
                                # Close sections in newest first
                                if len(opened_sections) > 0:
                                    self.logger.debug(f"{section} closed for {group_id} in {year}")
                                    closed_sections.append(opened_sections.pop(-1))
                            # Lengthens remaining open sections by a year
                            for open_sections in opened_sections:
                                open_sections["years"].append(year)

                    self.logger.debug(f"For {group_id} adding\n{opened_sections + closed_sections}")
                    new_section_ids += opened_sections
                    new_section_ids += closed_sections

        self.logger.info("Finding new Explorer Sections")
        # Iterate through District looking for new Sections
        district_ids = self.census_data.data[CensusData.column_labels['id']["DISTRICT"]].unique()
        district_ids = [str(x).strip() for x in district_ids]
        if "nan" in district_ids:
            district_ids.remove("nan")

        for district_id in district_ids:
            district_records = self.census_data.data.loc[self.census_data.data[CensusData.column_labels['id']["DISTRICT"]] == district_id]
            nu_sections = []
            for year in years:
                district_records_year = district_records.loc[district_records["Year"] == year]
                nu_sections.append(district_records_year[CensusData.column_labels['sections']["Explorers"]["unit_label"]].sum())

            increments = [nu_sections[ii + 1] - nu_sections[ii] for ii in range(len(nu_sections) - 1)]
            nu_sections_by_year = dict(zip(years, nu_sections))
            if max(increments) > 0:
                opened_sections = []
                closed_sections = []
                for year in years[1:]:
                    change = nu_sections_by_year[year] - nu_sections_by_year[str(int(year)-1)]
                    if change > 0:
                        # Extent life of current sections
                        for open_sections in opened_sections:
                            open_sections["years"].append(year)
                        # Create new section record
                        for ii in range(change):
                            opened_sections.append({"id": district_id, "section": "Explorers", "years": [year], "nu_sections": nu_sections_by_year})
                    elif change == 0:
                        # Lengthens all sections by a year
                        for open_sections in opened_sections:
                            open_sections["years"].append(year)
                    elif change < 0:
                        for ii in range(-change):
                            # Close sections in oldest order
                            if len(opened_sections) > 0:
                                closed_sections.append(opened_sections.pop(-1))
                        for open_sections in opened_sections:
                            open_sections["years"].append(year)

                self.logger.debug(f"For {district_id} adding\n{opened_sections + closed_sections}")
                new_section_ids += opened_sections
                new_section_ids += closed_sections

        section_details = []
        for year in years:
            # section_details.append(year + "_Units")
            if int(year) >= 2018:
                section_details.append(year + "_Members")
            else:
                section_details.append(year + "_Est_Members")

        output_columns = ["Object_ID", "Section Name", "Section", "Group_ID", "Group", "District_ID", "District", "County", "Region", "Scout Country", "Postcode", "IMD Country", "IMD Rank", "IMD Decile", "First Year", "Last Year", years[0] + "_sections"] + section_details
        output_data = pd.DataFrame(columns=output_columns)

        self.logger.info(f"Start iteration through {len(new_section_ids)} new Sections")
        used_compass_ids = set()
        count = 0
        total = len(new_section_ids)
        for new_sections_id in new_section_ids:
            section_data = {}
            self.logger.debug(f"Recording {new_sections_id}")
            count += 1
            self.logger.info(f"{count} of {total}")
            section_id = new_sections_id["id"]
            open_years = new_sections_id["years"]
            section = new_sections_id["section"]

            if section in self.census_data.get_section_names('Group'):
                records = self.census_data.data.loc[self.census_data.data[CensusData.column_labels['id']["GROUP"]] == section_id]
                section_data["Group_ID"] = records[CensusData.column_labels['id']["GROUP"]].unique()[0]
                section_data["Group"] = records[CensusData.column_labels['name']["GROUP"]].unique()[0]
            elif section in self.census_data.get_section_names('District'):
                records = self.census_data.data.loc[self.census_data.data[CensusData.column_labels['id']["DISTRICT"]] == section_id]
                section_data["Group_ID"] = ""
                section_data["Group"] = ""
            else:
                raise Exception(f"{section} neither belongs to a Group or District. id = {new_sections_id}")

            for year in open_years:
                year_records = records.loc[records["Year"] == year]
                if int(year) >= 2018:
                    compass_id = section_data.get("Object_ID")
                    section_year_records = year_records.loc[records[CensusData.column_labels['UNIT_TYPE']] == CensusData.column_labels['sections'][section]["type"]]

                    if compass_id:
                        section_record = section_year_records.loc[section_year_records["Object_ID"] == compass_id]
                        section_data[year + "_Members"] = section_record[CensusData.column_labels['sections'][section]["male"]].sum() + section_record[CensusData.column_labels['sections'][section]["female"]].sum()
                    else:
                        section_year_ids = section_year_records["Object_ID"].unique()
                        if int(open_years[0]) >= 2018:
                            # If section became open after 31st January 2017 then can identify by Object_ID id
                            last_year_records = records.loc[records["Year"] == str(int(year) - 1)]
                            old_section_ids = last_year_records["Object_ID"].unique()
                            opened_section_ids = [section_id for section_id in section_year_ids if section_id not in old_section_ids]
                            if len(opened_section_ids) > 1:
                                self.logger.info(f"{len(opened_section_ids)} sections opened")
                                temp_compass_id = opened_section_ids[0]
                                ii = 0
                                continue_search = True
                                while (temp_compass_id in used_compass_ids) and continue_search:
                                    if ii < len(opened_section_ids):
                                        temp_compass_id = opened_section_ids[ii]
                                        ii += 1
                                    else:
                                        continue_search = False
                                compass_id = temp_compass_id
                            elif len(opened_section_ids) == 0:
                                self.logger.error(f"No sections opened\n{year}: {section_year_ids}\n{int(year)-1}: {old_section_ids}")
                            elif len(opened_section_ids) == 1:
                                compass_id = opened_section_ids[0]
                                self.logger.debug(f"Assigned id: {compass_id}")

                            section_data["Object_ID"] = compass_id
                            used_compass_ids.add(compass_id)
                            section_record = section_year_records.loc[section_year_records["Object_ID"] == compass_id]
                            section_data[year + "_Members"] = section_record[CensusData.column_labels['sections'][section]["male"]].sum() + section_record[CensusData.column_labels['sections'][section]["female"]].sum()
                        else:
                            compass_id = max(section_year_ids)
                            if compass_id in used_compass_ids:
                                section_year_ids.sort()
                                ii = 0
                                while compass_id in used_compass_ids:
                                    compass_id = section_year_ids[-ii]
                                    ii += 1
                            section_data["Object_ID"] = compass_id
                            used_compass_ids.add(compass_id)
                            section_record = section_year_records.loc[section_year_records["Object_ID"] == compass_id]
                            male_members = section_record[CensusData.column_labels['sections'][section]["male"]].sum()
                            female_members = section_record[CensusData.column_labels['sections'][section]["female"]].sum()
                            self.logger.debug(f"{section} in {section_id} in {year} found {male_members + female_members} members")
                            section_data[year + "_Members"] = male_members + female_members
                else:
                    year_before_section_opened = str(int(open_years[0])-1)
                    year_before_records = records.loc[records["Year"] == year_before_section_opened]

                    number_of_new_sections = new_sections_id["nu_sections"][open_years[0]] - new_sections_id["nu_sections"][year_before_section_opened]

                    old_male_members = year_before_records[CensusData.column_labels['sections'][section]["male"]].sum()
                    old_female_members = year_before_records[CensusData.column_labels['sections'][section]["female"]].sum()
                    old_members = old_male_members + old_female_members

                    new_male_members = year_records[CensusData.column_labels['sections'][section]["male"]].sum()
                    new_female_members = year_records[CensusData.column_labels['sections'][section]["female"]].sum()
                    new_members = new_male_members + new_female_members

                    additional_members = (new_members - old_members) / number_of_new_sections
                    if additional_members < 0:
                        self.logger.warning(f"{section_id} increased number of {section} sections but membership decreased by {additional_members}")

                    self.logger.debug(f"{section} in {section_id} in {year} found {additional_members} members")
                    section_data[year + "_Est_Members"] = additional_members

            closed_years = [year for year in years if year not in open_years]
            for year in closed_years:
                if int(year) >= 2018:
                    section_data[year + "_Members"] = 0
                else:
                    section_data[year + "_Est_Members"] = 0

            section_data[years[0] + "_sections"] = new_sections_id["nu_sections"][years[0]]

            if section_data.get("Object_ID"):
                section_records = records.loc[records["Object_ID"] == section_data.get("Object_ID")]
                section_data["Section Name"] = section_records["name"].unique()[0]
            else:
                if int(open_years[-1]) < 2017:
                    if section in self.census_data.get_section_names('Group'):
                        section_records = records.loc[records[CensusData.column_labels['UNIT_TYPE']] == self.census_data.UNIT_LEVEL_GROUP]
                    elif section in self.census_data.get_section_names('District'):
                        section_records = records.loc[records[CensusData.column_labels['UNIT_TYPE']] == self.census_data.UNIT_LEVEL_DISTRICT]
                elif int(open_years[-1]) == 2017:
                    section_records = records.loc[records[CensusData.column_labels['UNIT_TYPE']] == CensusData.column_labels['sections'][section]["type"]]
                else:
                    raise Exception(f"Unable to find section records for {new_section_ids}")

            section_data["Section"] = section
            section_data["District_ID"] = section_records[CensusData.column_labels['id']["DISTRICT"]].unique()[0]
            section_data["District"] = section_records[CensusData.column_labels['name']["DISTRICT"]].unique()[0]
            section_data["County"] = section_records["C_name"].unique()[0]
            section_data["Region"] = section_records["R_name"].unique()[0]
            section_data["Scout Country"] = section_records["X_name"].unique()[0]

            if open_years[0] == years[0]:
                section_data["First Year"] = years[0] + " or before"
            else:
                section_data["First Year"] = open_years[0]
            if open_years[-1] == years[-1]:
                section_data["Last Year"] = "Open in " + years[-1]
            else:
                section_data["Last Year"] = open_years[-1]

            # To find the postcode and IMD for a range of Sections and Group
            # records across several years. Find the most recent year, and then
            # choose the Postcode, where the IMD Rank is the lowest.
            most_recent_year = open_years[-1]
            most_recent = section_records.loc[section_records["Year"] == most_recent_year]
            if most_recent.shape[0] == 1:
                most_recent = most_recent.iloc[0]
            elif most_recent.shape[0] == 0:
                self.logger.warning("Inconsistent ids")
                if section in self.census_data.get_section_names('Group'):
                    # In the event that the Object_IDs aren't consistent, pick a section in the group that's most recent
                    # is only applicable after 2017, so sections are assumed to exist.
                    self.logger.debug(f"There are {records.shape[0]} group records")
                    group_sections = records.loc[records[CensusData.column_labels['id']["GROUP"]] == section_data["Group_ID"]]
                    self.logger.debug(f"There are {group_sections.shape[0]} group records")
                    section_rec = group_sections.loc[group_sections[CensusData.column_labels['UNIT_TYPE']] == CensusData.column_labels['sections'][section]["type"]]
                    self.logger.debug(f"There are {section_rec.shape[0]} group records in {section}")
                    most_recent_sec = section_rec.loc[section_rec["Year"] == most_recent_year]
                    self.logger.debug(f"There are {most_recent_sec.shape[0]} group records in {section} in {most_recent_year}")
                    most_recent = most_recent_sec.iloc[0]
                elif section in self.census_data.get_section_names('District'):
                    district_sections = records.loc[records[CensusData.column_labels['id']["DISTRICT"]] == section_data["District_ID"]]
                    section_rec = district_sections.loc[district_sections[CensusData.column_labels['UNIT_TYPE']] == section]
                    most_recent = section_rec.loc[section_rec["Year"] == most_recent_year].iloc[0]
            else:
                self.logger.warning("Multiple sections found, assigning a section")
                most_recent = most_recent.iloc[0]

            postcode_valid = most_recent.at["postcode_is_valid"]
            # self.logger.debug(f"Identified:\n{most_recent} determined postcode valid:\n{postcode_valid}\n{postcode_valid == 1}\n{int(postcode_valid) == 1}")
            # add postcode
            if postcode_valid == "1":
                self.logger.debug(f"Adding postcode {most_recent.at[CensusData.column_labels['POSTCODE']]}")
                section_data["Postcode"] = most_recent.at[CensusData.column_labels['POSTCODE']]
                country = self.ons_data.COUNTRY_CODES.get(most_recent.at["ctry"])
                if country:
                    section_data["IMD Country"] = country
                else:
                    section_data["IMD Country"] = CensusData.DEFAULT_VALUE
                section_data["IMD Decile"] = most_recent.at["imd_decile"]
                section_data["IMD Rank"] = most_recent.at["imd"]
            else:
                section_data["Postcode"] = CensusData.DEFAULT_VALUE
                section_data["IMD Country"] = CensusData.DEFAULT_VALUE
                section_data["IMD Decile"] = CensusData.DEFAULT_VALUE
                section_data["IMD Rank"] = CensusData.DEFAULT_VALUE

            section_data_df = pd.DataFrame([section_data], columns=output_columns)
            output_data = pd.concat([output_data, section_data_df], axis=0)

        output_data.reset_index(drop=True, inplace=True)
        return output_data

    def add_IMD_decile(self):
        self.logger.info("Adding Index of Multiple Deprivation Decile")

        self.census_data.data["imd_decile"] = self.census_data.data.apply(lambda row:
            self.calc_imd_decile(int(row["imd"]), row["ctry"]) if row["imd"] != "error" else "error", axis=1)

        return self.census_data.data

    def country_add_IMD_decile(self, data, country):
        """Used to add IMD data to DataFrames that aren't the core census data

        For example used to add IMD deciles to Lower Super Output Area boundary
        reports.

        All boundaries must be from the same country.

        :param DataFrame data: Data to add IMD decile to. Must have 'imd' column
        :param str country: Country code

        :returns DataFrame: Original DataFrame with extra imd_decile column
        """
        data["imd_decile"] = data.apply(lambda row: self.calc_imd_decile(int(row["imd"]), country) if row["imd"] != "error" else "error", axis=1)
        return data

    def calc_imd_decile(self, rank, ctry):
        country = self.ons_data.COUNTRY_CODES.get(ctry)
        if country:
            # upside down floor division to get ceiling
            return -((-rank * 10) // self.ons_data.IMD_MAX[country])
        else:
            return "error"

    def group_IDs_from_fields(self, group_details, census_cols):
        groups = self.census_data.data.loc[self.census_data.data[CensusData.column_labels['UNIT_TYPE']] == self.census_data.UNIT_LEVEL_GROUP]
        input_cols = list(group_details.columns.values)
        output_columns = input_cols + [CensusData.column_labels['id']["GROUP"]] + census_cols
        output_pd = pd.DataFrame(columns=output_columns)

        paired_cols = list(zip(input_cols, census_cols))

        for group in group_details.itertuples():
            self.logger.debug(group)
            group_data = {}
            dict_group = group._asdict()
            for col in input_cols:
                group_data[col] = dict_group[col]

            for col in census_cols:
                group_data[col] = None

            for paired_columns in paired_cols:
                group_record = groups.loc[groups[paired_columns[1]] == str(dict_group[paired_columns[0]]).strip()]
                matching_group_ids = group_record[CensusData.column_labels['id']["GROUP"]].unique()
                self.logger.debug(f"Group matched: {matching_group_ids}")
                if len(matching_group_ids) == 1:
                    self.logger.info(f"Matched group")
                    group_data[CensusData.column_labels['id']["GROUP"]] = matching_group_ids[0]
                    for col in census_cols:
                        group_data[col] = group_record[col].unique()[0]
                elif len(matching_group_ids) > 1:
                    self.logger.error(f"Error. Multiple Group IDs possible for: {group} looking for {paired_columns[0]}")
                elif len(matching_group_ids) == 0:
                    self.logger.error(f"No group matches {group} looking for {paired_columns[0]}")

            group_data_df = pd.DataFrame([group_data], columns=output_columns)
            output_pd = pd.concat([output_pd, group_data_df], axis=0)

        output_pd.reset_index(drop=True, inplace=True)
        return output_pd

    def create_district_boundaries(self):
        """
        Creates a GeoJSON file for the District Boundaries of the Scout Census.

        Aims to create a circular boundary around every section of maximal size
        that doesn't overlap or leave gaps between Districts.
        """

        if not self.has_ons_data():
            raise Exception("Must have ons data added before creating district boundaries")

        # Find all the District IDs and names
        districts = self.census_data.data[[CensusData.column_labels['id']["DISTRICT"], CensusData.column_labels['name']["DISTRICT"]]].drop_duplicates()

        # Finds all the records with valid postcodes in the Scout Census
        valid_locations = self.census_data.data.loc[self.census_data.data[CensusData.column_labels['VALID_POSTCODE']] == 1]

        # Creates a new dataframe with a subset of columns resulting in
        # each location being a distinct row
        all_locations = pd.DataFrame(columns=["D_ID", "D_name", "lat", "long"])
        all_locations[["D_name", "Object_ID"]] = valid_locations[["D_name", "Object_ID"]]
        all_locations[["D_ID", "lat", "long"]] = valid_locations[["D_ID", "lat", "long"]].apply(pd.to_numeric, errors='coerce')
        all_locations.drop_duplicates(subset=["lat", "long"], inplace=True)

        # Uses the lat and long co-ords from above to create a GeoDataFrame
        all_points = gpd.GeoDataFrame(all_locations, geometry=gpd.points_from_xy(all_locations.long, all_locations.lat))
        all_points.crs = {'init': 'epsg:4326'}

        # Converts the co-ordinate reference system into OS36 which uses
        # (x-y) coordinates in metres, rather than (long, lat) coordinates.
        all_points = all_points.to_crs({'init': 'epsg:27700'})
        all_points.reset_index(inplace=True)

        self.logger.info(f"Found {len(all_points.index)} different Section points")

        # Calculates all the other points within twice the distance of the
        # closest point from a neighbouring district
        all_points["nearest_points"] = all_points.apply(lambda row: self.nearest_other_points(row, all_points.loc[all_points["D_ID"] != row["D_ID"]]), axis=1)
        all_points["buffer_distance"] = 0

        # Initial calcuation of the buffer distances
        self.logger.info("Calculating buffer distances of " + str(all_points["buffer_distance"].value_counts().iloc[0]) + " points")
        all_points["buffer_distance"] = all_points.apply(lambda row: self.buffer_distance(row, all_points), axis=1)
        self.logger.info("On first pass " + str(all_points["buffer_distance"].value_counts().iloc[0]) + " missing buffer distance")

        old_number = all_points["buffer_distance"].value_counts().iloc[0]
        new_number = 0
        # The algorithm is iterative, so stop when no more points have their
        # buffers identified
        while new_number < old_number:
            old_number = all_points["buffer_distance"].value_counts().iloc[0]
            all_points["buffer_distance"] = all_points.apply(lambda row: self.buffer_distance(row, all_points), axis=1)
            new_number = all_points["buffer_distance"].value_counts().iloc[0]
            self.logger.info(f"On next pass {new_number} missing buffer distance")
            _ = all_points.loc[all_points["buffer_distance"] == 0]
            self.logger.debug(f"The following points do not have buffer distances defined:\n{_}")

        # Create the GeoDataFrame that will form the GeoJSON
        output_columns = ["id", "name"]
        output_gpd = gpd.GeoDataFrame(columns=output_columns)
        district_nu = 0
        for count, district in districts.iterrows():
            if str(district["D_ID"]) != "nan":
                district_nu += 1
                data = {
                    "id": [district["D_ID"]],
                    "name": [district["D_name"]]
                }
                self.logger.info(f"{district_nu}/{len(districts)} calculating boundary of {district['D_name']}")

                district_points = all_points.loc[all_points["D_ID"] == district["D_ID"]]

                # For each of the points in the district, produces a polygon to
                # represent the buffered point from the buffer distances
                # calculated above
                buffered_points = district_points.apply(lambda row: row["geometry"].buffer(row["buffer_distance"]), axis=1)

                # Unifies the polygons created from each point in the District
                # into one polygon for the District.
                district_polygon = shapely.ops.unary_union(buffered_points)

                data_df = gpd.GeoDataFrame(data, columns=output_columns, geometry=[district_polygon])
                output_gpd = gpd.GeoDataFrame(pd.concat([output_gpd, data_df], axis=0, sort=False))

        output_gpd.crs = {'init': 'epsg:27700'}

        # Convert co-ordinates back to WGS84, which uses latitude and longditude
        output_gpd = output_gpd.to_crs({'init': 'epsg:4326'})
        output_gpd.reset_index(drop=True, inplace=True)

        self.logger.debug(f"output gpd\n{output_gpd}")
        output_gpd[["id"]] = output_gpd[["id"]].apply(pd.to_numeric, errors='coerce')
        self.logger.debug(f"output gpd\n{output_gpd}")
        output_gpd.to_file("districts_buffered.geojson", driver='GeoJSON')

    def buffer_distance(self, point_details, all_points):
        obj_id = point_details["Object_ID"]
        self.logger.debug(f"Finding buffer distance of {point_details.index} with object ID {obj_id}")
        distance = 0
        nearest_points = point_details["nearest_points"]
        if point_details["buffer_distance"] == 0:
            valid = True
            for nearby_point in nearest_points:
                point_obj = nearby_point["Point"]
                buffer = self.buffer_distance_from_point(point_obj, all_points)
                if buffer != 0:
                    new_distance = nearby_point["Distance"] - buffer
                    if distance == 0:
                        distance = new_distance
                    elif new_distance < distance:
                        distance = new_distance
                else:
                    if (distance == 0) or (distance > (nearby_point["Distance"] / 2)):
                        # Decide if these two points are a 'pair'.
                        # I.e. if the restricting factor is just their
                        # mutual closeness.
                        nearby_point_details = all_points.loc[all_points["geometry"] == point_obj]
                        nearest_to_nearby = nearby_point_details["nearest_points"].iloc[0]
                        unset_nearby = [p["Point"] for p in nearest_to_nearby if self.buffer_distance_from_point(p["Point"], all_points) == 0]
                        if unset_nearby:
                            closer_set = []
                            ii = 0
                            while nearest_to_nearby[ii]["Point"] != unset_nearby[0]:
                                closer_set.append(nearest_to_nearby[ii])
                                ii += 1
                            buffers = [self.buffer_distance_from_point(p["Point"], all_points) for p in closer_set]
                            if 0 in buffers:
                                # Means that there is a closer point with no buffer defined
                                valid = False
                            elif buffers and (max(buffers) > nearby_point["Distance"] / 2):
                                # Means that there is closer point with a buffer big enough to make a difference
                                valid = False
                            else:
                                if unset_nearby[0] == point_details["geometry"]:
                                    # The closest unset point to this near point we are considering is the original point
                                    distance = nearby_point["Distance"] / 2
                                else:
                                    valid = False
            if not valid:
                distance = 0
        else:
            distance = 0
        return distance

    @staticmethod
    def buffer_distance_from_point(point, all_points):
        """
        Find the distance recorded using the point as the key

        :param shapely.Point point: Point interested in
        :param GeoDataFrame all_points: DataFrame containing 'buffer_distance' column

        :returns float: Distance recorded as buffer from point
        """
        point_details = all_points.loc[all_points["geometry"] == point]
        buffer = point_details["buffer_distance"].iloc[0]
        return buffer

    def nearest_other_points(self, row, other_data):
        """
        Given a row of a GeoDataFrame and a subset of a GeoDataFrame returns
        the points and corresponding distances for all points with twice
        the minimum distance from the row to the subset.

        :param DataSeries row: Row of a GeoDataFrame
        :param DataFrame other_data: Other rows of a GeoDataFrame

        :returns list: Sorted list of dictionaries containing points and distances
        """
        point = row["geometry"]
        self.logger.debug("nearest_other_points:" + str(row.index))
        other_points = shapely.geometry.MultiPoint(other_data["geometry"].tolist())
        distance = point.distance(other_points)*2
        points = [{"Point": p, "Distance": point.distance(p)} for p in other_points if point.distance(p) < distance]
        points.sort(key=lambda i: i["Distance"])
        self.logger.debug(points)
        return points

    def old_buffer_distance(self, point, data, id, id_col):
        """
        Legacy function to be removed
        """
        self.logger.error("old_buffer_distance is obselete function")
        self.logger.debug(f"Finding buffer distance of {point.wkt} in {id}")
        data_not_in_area = data.loc[data[id_col] != id]
        points_not_in_area = shapely.geometry.MultiPoint([p for p in data_not_in_area.geometry])

        data_in_area = data.loc[data[id_col] == id]
        points_in_area = shapely.geometry.MultiPoint([p for p in data_in_area.geometry])

        nearest_other_point = shapely.ops.nearest_points(points_not_in_area, point)[0]
        nearest_in_area_point = shapely.ops.nearest_points(points_in_area, nearest_other_point)[0]

        if nearest_in_area_point == point:
            buffer_distance = point.distance(nearest_other_point)/2
            self.logger.info(f"Buffer distance of {point.wkt} is {buffer_distance}")
        else:
            new_id_record = data.loc[data["geometry"] == nearest_other_point]
            new_id_record.reset_index(inplace=True)
            new_id = new_id_record.at[0, id_col]
            self.logger.info(f"To find buffer distance of {point.wkt} in {id} need to find it for {nearest_other_point.wkt} in {new_id}")
            buffer_distance = point.distance(nearest_other_point) - self.old_buffer_distance(nearest_other_point, data, new_id, id_col)

            points_not_in_area_or_nearest = shapely.geometry.MultiPoint([p for p in points_not_in_area if p != nearest_in_area_point])
            next_nearest_other_point = shapely.ops.nearest_points(points_not_in_area_or_nearest, point)[0]
            buffer_distance = min(buffer_distance, point.distance(next_nearest_other_point)/2)
            self.logger.info(f"Buffer distance of {point.wkt} is {buffer_distance}")

        return buffer_distance

    @staticmethod
    def years_of_return(records):
        years_of_data = [int(year) for year in records["Year"].unique()]
        return min(years_of_data), max(years_of_data)

    @staticmethod
    def has_increase(numeric_list):
        increments = [numeric_list[ii + 1] - numeric_list[ii] for ii in range(len(numeric_list) - 1)]
        max_increment = max(increments)
<<<<<<< HEAD
        return max_increment > 0

    @staticmethod
    def point_moved_by_km(lat, long, distance, direction):
        """Function skeleton"""
        # Source: https://en.wikipedia.org/wiki/Geographic_coordinate_system#Length_of_a_degree
        new_lat = lat + arccos(distance*180/(pi*367449))
        new_long = long + arctan((1/0.99664719)*arccos(distance*180/(pi*6378137)))

        new_long = long + 0.015

    def add_custom_data(self, csv_file_path, name, location_type="Postcodes", location_cols=None, markers_clustered=False, marker_data=None):
        """Function to add custom data as markers on map

        Note that the create_map function must have been called first, to
        populate self.map object.

        :param str csv_file_path: file path to open csv file
        :param str name: Name of layer that the markers will be added to
        :param str location_type: Either "Postcodes" or "Co-ordinates"
        :param str/dict location_cols: If "Co-ordinates" requires a dict {"crs": , "x": , "y": }
                                   If "Postcodes" the column name of the Postcode columm
        :param bool markers_clustered: Whether to cluster the markers or not
        :param list marker_data: list of strings for values in data that should be in popup
        """

        data = pd.read_csv(csv_file_path)

        if location_type == "Postcodes":
            # Merge with ONS Postcode Directory to obtain dataframe with lat/long
            data = pd.merge(data, self.ons_data.data, how='left', left_on=location_cols, right_index=True, sort=False)
            location_cols = {"crs": '4326', "x": "long", "y": "lat"}

        # Create geo data frame with points generated from lat/long or OS
        data = gpd.GeoDataFrame(data, geometry=gpd.points_from_xy(data[location_cols["x"]], data[location_cols["y"]]))

        # Convert the 'Co-ordinate reference system' (crs) to WGS_84 (i.e. lat/long) if not already
        data.crs = {'init': f"epsg:{location_cols['crs']}"}
        data = data.to_crs({'init': 'epsg:4326'})

        self.map.add_layer(name, markers_clustered)

        # For each point plot marker, and include marker_data in the popup
        for index, row in data.iterrows():
            if marker_data:
                html = ""
                for data in marker_data:
                    html += f"<p align=\"center\">{row[data]}<p align=\"center\">"
                iframe = folium.IFrame(html=html, width=350, height=100)
                popup = folium.Popup(iframe, max_width=2650)
            else:
                popup = None
            if not np.isnan(row.geometry.x):
                self.map.add_marker(row.geometry.y, row.geometry.x, popup, 'green', name)
=======
        return max_increment > 0
>>>>>>> a1b6a7d3
<|MERGE_RESOLUTION|>--- conflicted
+++ resolved
@@ -1516,17 +1516,7 @@
     def has_increase(numeric_list):
         increments = [numeric_list[ii + 1] - numeric_list[ii] for ii in range(len(numeric_list) - 1)]
         max_increment = max(increments)
-<<<<<<< HEAD
         return max_increment > 0
-
-    @staticmethod
-    def point_moved_by_km(lat, long, distance, direction):
-        """Function skeleton"""
-        # Source: https://en.wikipedia.org/wiki/Geographic_coordinate_system#Length_of_a_degree
-        new_lat = lat + arccos(distance*180/(pi*367449))
-        new_long = long + arctan((1/0.99664719)*arccos(distance*180/(pi*6378137)))
-
-        new_long = long + 0.015
 
     def add_custom_data(self, csv_file_path, name, location_type="Postcodes", location_cols=None, markers_clustered=False, marker_data=None):
         """Function to add custom data as markers on map
@@ -1570,7 +1560,4 @@
             else:
                 popup = None
             if not np.isnan(row.geometry.x):
-                self.map.add_marker(row.geometry.y, row.geometry.x, popup, 'green', name)
-=======
-        return max_increment > 0
->>>>>>> a1b6a7d3
+                self.map.add_marker(row.geometry.y, row.geometry.x, popup, 'green', name)